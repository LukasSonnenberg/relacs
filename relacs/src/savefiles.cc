--- conflicted
+++ resolved
@@ -2242,13 +2242,7 @@
 {
   if ( !fd || IL[0].signalIndex() < 1 )
     return;
-<<<<<<< HEAD
-  if ( IL[0].signalIndex() < 1 ) {
-    return;
-  }
-=======
-
->>>>>>> 4e683396
+
   double abs_time = IL[0].signalTime() - sessiontime;
   double delay = stim_info[0].delay();
   double intensity = stim_info[0].intensity();
@@ -2325,14 +2319,10 @@
       }
     }
   }
-<<<<<<< HEAD
-  appendValue( time_feat, abs_time);
-  appendValue( delay_feat, delay);
-=======
+
   appendValue( tag_feat, repro_tag_id );
   appendValue( time_feat, abs_time );
   appendValue( delay_feat, delay );
->>>>>>> 4e683396
   appendValue( amplitude_feat, intensity );
   fd.flush();
 }
