--- conflicted
+++ resolved
@@ -42,18 +42,6 @@
 *RELACS
   input data:
       inputsamplerate    : 100kHz
-<<<<<<< HEAD
-      inputtracecapacity : 60s
-      inputunipolar      : false
-      inputtraceid       : [ V-1, Current-1 ]
-      inputtracescale    : [ 20, 2 ]
-      inputtraceunit     : [ mV, nA ]
-      inputtracedevice   : [ ai-1, ai-1 ]
-      inputtracechannel  : [ 1, 2 ]
-      inputtracereference: [ ground, ground ]
-      inputtracemaxvalue : [ 200, 20 ]
-      inputtracecenter   : [ true, true ]
-=======
       inputtracecapacity : 1200s
       inputunipolar      : false
       inputtraceid       : [ V-1, Current-1, Interval ]
@@ -64,7 +52,7 @@
       inputtracereference: [ ground, ground, ground ]
       inputtracemaxvalue : [ 200, 20, 100 ]
       inputtracecenter   : [ true, true, true ]
->>>>>>> d697a4bf
+
   output data:
       outputtraceid      : [ Current-1, Potential-1 ]
       outputtracedevice  : [ ao-1, ao-1 ]
