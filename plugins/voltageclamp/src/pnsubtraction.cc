--- conflicted
+++ resolved
@@ -347,9 +347,6 @@
   ArrayD uncert_leak( 2, 0.0 );
   ArrayI pf_leak( 2, 1 );
   marquardtFit( V_leak, I_leak, err_leak, linearFuncDerivs, p_leak, pf_leak, uncert_leak, chisq );
-<<<<<<< HEAD
-  cerr << "tau=" << param[0] << ", V0=" << param[1] << ", V1=" << param[2] << ", V2=" << param[3] << "\n";
-=======
 
   // Compute error and expected error
   ArrayD errV( voltagetrace.size(), 1.0);
@@ -357,19 +354,14 @@
     errV[i] = voltagetrace[i] - currentPulseFuncDerivs( i/samplerate, param, uncertainty );
   };
 
->>>>>>> 69f94c50
   gL = p_leak[0];
   EL = p_leak[1];
   tau = param[0];
   Cm = tau * gL;
-<<<<<<< HEAD
-  cerr << "tau=" << param[0]*1000.0 << "ms, Cm=" << Cm*1000.0 << "pF, gL=" << gL << ", EL=" << EL << "\n";
-=======
 
   cerr << "tau=" << param[0]*1000.0 << "ms, Cm=" << Cm*1000.0 << "pF\n";
   cerr << "with std=" << errV.stdev() << " and expected min std of " << voltagetrace.stdev( 0.0, pulseduration - 1/samplerate ) << "\n";
 
->>>>>>> 69f94c50
 };
 
 }; /* namespace voltageclamp */
