*Metadata
  Recording:
      <<<<<<< HEAD:
          Recording quality: [ poor, fair, poor, good, ok, bad ]
          "======="        : "======"
          Recording quality: [ bad, fair, poor, good, ok, bad ]
      >>>>>>> 99f629322cd37270064c5b8fdf361a7aa6d425b2:
          Comment         : ~
          Experimenter    : [ Lukas, Lukas, Me, You ]
          Temperature     : 27
          ElectrodeProgram: 13
          Cell:
              Cell type                    : [ TSA, TSA, ND7/23, unknown, I, E ]
              Location (Recording location): [ ~, ~, CMS, MS, CLS, LS ]
              Depth                        : 175um
          Subject:
              Species    : [ ~, ~, NeuronModel, A. leptorhynchus, passive cell model, Rat, Mouse ]
              Sex        : [ ~, ~, Male, Female, unknown ]
              Preparation: SCN2A WT

*Control: AmplifierControl
  initmode         : [ Voltage-clamp, Bridge, Current-clamp, Dynamic-clamp, Voltage-clamp, Manual selection ]
  resistancecurrent: 1nA
  adjust           : false
  maxresistance    : 100MOhm
  buzzpulse        : 500ms
  showswitchmessage: false
  showbridge       : true
  showcc           : true
  showdc           : true
  showvc           : true
  showmanual       : false
  syncpulse        : 10us
  syncmode         : 0samples
  vcgain           : 100
  vctau            : 1ms

*Control: SpectrumAnalyzer
  intrace   : [ V-1, Current-1, Interval ]
  origin    : [ before end of data, before signal, after signal ]
  offset    : 0ms
  duration  : 1000ms
  resolution: 10Hz
  overlap   : true
  window    : [ Hanning, Bartlett, Blackman, Blackman-Harris, Hamming, Hanning, Parzen, Square, Welch ]
  fmax      : 5000Hz
  decibel   : true
  peak      : true
  pmin      : -50dB

*Control: PeriodHistogram
  duration : 1000ms
  maxjitter: 10us

*Model: NeuronModels
  General:
      Spike generator:
          spikemodel: [ Sodium-Current, Stimulus, Passive membrane, Morris-Lecar, Hodgkin-Huxley, Connor, Sodium-Current, Wang-Buzsaki ]
          noised    : 0
          deltat    : 0.001ms
          integrator: [ Euler, Midpoint, Runge-Kutta 4 ]
      Voltage clamp:
          vcgain: 5
          vctau : 0.001ms
  Currents:
      Voltage-gated current 1 - activation only:
          gmc  : 0
          emc  : -90mV
          mvmc : -35mV
          mwmc : 10mV
          taumc: 100ms
      Voltage-gated current 2 - activation and inactivation:
          gmhc   : 0
          emhc   : -90mV
          mvmhc  : -40mV
          mwmhc  : 10mV
          taummhc: 10ms
          pmmhc  : 1
          hvmhc  : -40mV
          hwmhc  : 10mV
          tauhmhc: 10ms
          pmhhc  : 1

*Model: Stimulus
  Input:
      gain  : 1
      offset: 0muA/cm^2

*Model: Passive membrane
  Parameter:
      R: 50MOhm
      C: 25pF
  Input:
      gain  : 1
      offset: 0muA/cm^2

*Model: Morris-Lecar
  General:
      params: [ Type I, Custom, Type I, Type II ]
  Calcium current:
      gca : 4nS
      eca : 120mV
      mvca: -1.2mV
      mkca: 18mV
  Potassium current:
      gk   : 8nS
      ek   : -80mV
      mvk  : 12mV
      mkk  : 17.4mV
      mphik: 0.067kHz
  Leak current:
      gl: 2nS
      el: -60mV
      c : 20pF
  Input:
      timescale: 2
      gain     : 1
      offset   : 0muA/cm^2

*Model: Hodgkin-Huxley
  Sodium current:
      gna: 100mS/cm^2
      ena: 50mV
  Potassium current:
      gk: 0mS/cm^2
      ek: -77mV
  Leak current:
      gl : 0mS/cm^2
      el : 0mV
      c  : 1muF/cm^2
      phi: 1
  Input:
      gain  : 0
      offset: 0muA/cm^2

*Model: Connor
  Sodium current:
      gna: 120mS/cm^2
      ena: 50mV
  Potassium current:
      gk: 0mS/cm^2
      ek: -77mV
  A current:
      gka: 0mS/cm^2
      eka: -80mV
  Leak current:
      gl : 0mS/cm^2
      el : -22mV
      c  : 1muF/cm^2
      phi: 1
  Input:
      gain  : 20
      offset: 0muA/cm^2

*Model: Sodium-Current
  Sodium current:
      gna: 10mS/cm^2
      ena: 42.697mV
  Leak current:
      gl : 0.001mS/cm^2
      el : -54.384mV
      c  : 1muF/cm^2
      phi: 1
  Input:
      gain  : 1
      offset: 0muA/cm^2

*Model: Wang-Buzsaki
  Sodium current:
      gna: 35mS/cm^2
      ena: 55mV
  Potassium current:
      gk: 0mS/cm^2
      ek: -90mV
  Leak current:
      gl : 0mS/cm^2
      el : -65mV
      c  : 1muF/cm^2
      phi: 5
  Input:
      gain  : 5
      offset: 0muA/cm^2

*Event Detector: Spikes-1
  Detector:
      threshold: 200.0mV
  Indicators:
      log: true

*RePro: Pause
  duration : 0sec
  savedata : true
  plotwidth: 1sec

*RePro: Record
  duration : 1sec
  plotwidth: 0sec
  dioout   : false
  diodevice: dio-1
  dioline  : 0

*RePro: SaveTraces
  General:
      duration : 1sec
      savedata : false
      split    : false
      dioout   : false
      diodevice: dio-1
      dioline  : 0
  Analog input traces:
      trace-V-1      : true
      trace-Current-1: true
      trace-Interval : true
  Events:
      events-Spikes-1: true

*RePro: SetAttenuatorGain
  outrace    : V-1
  gain       : 1
  interactive: true

*RePro: SetDigitalOutput
  device     : dio-1
  line       : 0
  value      : 0
  interactive: false

*RePro: SetInputGain
  intrace    : [ V-1, Current-1, Interval ]
  gainindex  : 0
  interactive: false

*RePro: SetOutput
  outtrace   : [ Current-1, Potential-1 ]
  value      : 10nA
  intensity  : 1
  interactive: false

*RePro: Spectrogram
  intrace : [ V-1, Current-1, Interval ]
  width   : 100ms
  step    : 0ms
  tmax    : 10s
  duration: 0s
  size    : [ "1024", "64", "128", "256", "512", "1024", "2048", "4096", "8192", "16384", "32768", "65536", "131072", "262144", "524288", "1048576" ]
  overlap : true
  window  : [ Hanning, Bartlett, Blackman, Blackman-Harris, Hamming, Hanning, Parzen, Square, Welch ]
  powermax: true
  fmax    : 2000Hz
  pmax    : 0dB
  pmin    : -50dB

*RePro: TransferFunction
  Stimulus:
      outtrace  : [ Current-1, Potential-1 ]
      offsetbase: [ custom, current ]value
      offset    : 0nA
      amplitude : 0.05nA
      clip      : 4
      intensity : 1
      fmin      : 0Hz
      fmax      : 100Hz
      duration  : 10s
      pause     : 1s
      repeats   : 100
  Analysis:
      intrace      : [ V-1, Current-1, Interval ]
      size         : [ "1024", "64", "128", "256", "512", "1024", "2048", "4096", "8192", "16384", "32768", "65536", "131072", "262144", "524288", "1048576" ]
      overlap      : true
      window       : [ Hanning, Bartlett, Blackman, Blackman-Harris, Hamming, Hanning, Parzen, Square, Welch ]
      plotstdevs   : false
      plotcoherence: true
      plotdecibel  : false

*RePro: Wait
  absdate: false
  date   : ~
  days   : 0days
  time   : "00:00:00.000"

*RePro: AttenuatorCheck
  outtrace : [ Current-1, Potential-1 ]
  intrace  : [ V-1, Current-1, Interval ]
  duration : 1s
  type     : [ attenuation, noise ]
  frequency: 100Hz
  amplitude: 1Vmax
  minlevel : 0dB
  maxlevel : 100dB
  dlevel   : 1dB
  adjust   : true

*RePro: InputRangeCheck
  outtrace: [ Current-1, Potential-1 ]
  intrace : [ V-1, Current-1, Interval ]
  duration: 100ms
  pause   : 100ms
  amplnum : 21

*RePro: RestartDelay
  duration: 100ms
  repeats : 100
  intrace : [ V-1, Current-1, Interval ]

*RePro: StimulusDelay
  intrace   : [ V-1, Current-1, Interval ]
  outtrace  : [ Current-1, Potential-1 ]
  intensity : 1
  samplerate: 20kHz
  duration  : 10ms
  pause     : 30ms
  repeats   : 1000
  setdelay  : [ none, minimum, mean ]

*RePro: BridgeTest
  amplitude   : 1nA
  duration    : 20ms
  pause       : 20ms
  average     : 10
  skipspikes  : true
  dynamicrange: false
  rate        : 0.01
  plottrace   : false

*RePro: CalibrateSyncPulse
  imin    : -1nA
  imax    : 1nA
  istep   : 0.001nA
  skipwin : 1000ms
  duration: 1000ms

*RePro: CapacityCompensation
  amplitude   : 0.5nA
  duration    : 20ms
  frequency   : 3000Hz
  showcycles  : 8
  pause       : 20ms
  average     : 10
  skipspikes  : true
  dynamicrange: false
  rate        : 0.01

*RePro: Iontophoresis
  durationpos  : 1s
  amplitudepos : 1nA
  pausepos     : 1s
  durationneg  : 1s
  amplitudeneg : 1nA
  pauseneg     : 1s
  fortunes     : true
  fortuneperiod: 10s

*RePro: SetLeak
  interactive   : true
  preset        : [ previous, zero, custom ]values
  g             : 0nS
  E             : 0mV
  reversaltorest: true
  involtage     : [ V-1, Current-1, Interval ]
  duration      : 100ms

*RePro: SetVGate
  interactive   : true
  preset        : [ previous, zero, custom ]values
  g             : 0nS
  E             : 0mV
  vmid          : 0mV
  width         : 0mV
  tau           : 10ms
  reversaltorest: true
  involtage     : [ V-1, Current-1, Interval ]
  duration      : 100ms

*RePro: FICurve
  Stimuli:
      ibase        : [ zero, DC, threshold ]
      imin         : -0.5nA
      imax         : 1.5nA
      istep        : 0.01nA
      optimizedimin: 0.3nA
      manualskip   : true
  Timing:
      duration    : 300ms
      delay       : 100ms
      pause       : 1000ms
      ishuffle    : [ Up, Down, AlternateInUp, AlternateInDown, AlternateOutUp, AlternateOutDown, Random, PseudoRandom ]
      shuffle     : [ Random, Up, Down, AlternateInUp, AlternateInDown, AlternateOutUp, AlternateOutDown, Random, PseudoRandom ]
      iincrement  : -1
      singlerepeat: 1
      blockrepeat : 2
      repeats     : 3
  Analysis:
      optimize        : true
      fmax            : 150Hz
      vmax            : -40mV
      numpoints       : 0
      sswidth         : 100ms
      ignorenoresponse: true
      diffincrement   : 8
      maxratediff     : 20Hz

*RePro: FindRate
  rate             : 10Hz
  ratetol          : 1Hz
  startamplitudesrc: [ custom, DC, threshold, previous ]
  startamplitude   : 0.45nA
  amplitudestep    : 0.1nA
  duration         : 2000ms
  skipwin          : 100ms

*RePro: MembraneResistance
  Stimulus:
      amplitude: 0.1nA
      duration : 200ms
      pause    : 600ms
      repeats  : 0
  Analysis:
      skipspikes : true
      sswidth    : 50ms
      nossfit    : false
      plotstdev  : true
      setdata    : [ rest only, always, never ]
      checkoutput: Current-1

*RePro: PhaseResettingCurve
  dcamplitudesrc: [ DC, custom, DC ]
  dcamplitude   : 0.1nA
  amplitude     : 0.2nA
  duration      : 1ms
  nperiods      : 5
  repeats       : 100
  rateduration  : 1000ms
  averageisis   : 10test-pulses
  minsave       : 10

*RePro: SetDC
  outcurrent     : Current-1
  dcamplitudesel : [ to previous value, to absolute value, to previous value, to a fraction of the threshold, relative to threshold ]
  dcamplitude    : 0V
  dcamplitudefrac: 90%
  dcamplitudedecr: 0V
  interactive    : true
  dcamplitudestep: [ "0.2", "0.001", "0.002", "0.005", "0.01", "0.02", "0.05", "0.1", "0.2", "0.5", "1" ]V
  showstep       : true
  duration       : 20seconds
  update         : 1seconds
  showstdev      : true

*RePro: Simple
  intrace   : V-1
  outtrace  : [ Current-1, Potential-1 ]
  amplitude : 0.3nA
  duration  : 10ms
  stimulus  : [ sine 1p, constant, ramp, sine 1p, sine 2p, zero ]
  samerate  : true
  samplerate: 1kHz
  pause     : 10ms
  repeats   : 0
  save      : false

*RePro: SingleStimulus
  Waveform:
      waveform     : [ Sine, From file, Const, Sine, Rectangular, Triangular, Sawup, Sawdown, Alpha, Whitenoise, OUnoise, Sweep ]
      stimfile     : ~
      stimampl     : 0
      amplitude    : 0.5nA
      freqsel      : [ frequency, period, number of periods ]
      freq         : 20Hz
      period       : 100ms
      numperiods   : 1
      pulsesel     : [ duty-cycle, pulse duration, duty-cycle ]
      pulseduration: 10ms
      dutycycle    : 50%
      tau          : 1000ms
      seed         : 0
      startfreq    : 1.00Hz
      endfreq      : 100.00Hz
      cycleramp    : 0ms
      duration     : 1000ms
      ramp         : 0ms
  Stimulus:
      offset    : 0nA
      offsetbase: [ amplitude, absolute, amplitude, current, threshold, previous ]
      samerate  : true
      samplerate: 1kHz
      repeats   : 10times
      pause     : 1000ms
      before    : 100ms
      after     : 100ms
      outtrace  : [ Current-1, Potential-1 ]
  Offset - search:
      userate       : false
      rate          : 100Hz
      ratetol       : 5Hz
      offsetstep    : 8nA
      searchrepeats : 2times
      silentrate    : 0Hz
      maxsilent     : 1
      skippause     : true
      maxsearch     : 1intensities
      method        : [ Bisect, Interpolate ]
      minslope      : 4Hz/nA
      searchduration: 0ms
      searchpause   : 0ms
  Analysis:
      skipwin     : 100ms
      sigma       : 10ms
      storevoltage: true
      plot        : [ Firing rate, Current voltage trace, Mean voltage trace, Current and mean voltage trace, Firing rate ]
      Save stimuli:
          storemode : [ session, repro, custom ]path
          storepath : ~
          storelevel: [ all, generated, noise, none ]stimuli

*RePro: VICurve
  Stimuli:
      ibase: [ zero, DC, threshold ]
      imin : -1nA
      imax : 1nA
      istep: 0.1nA
      userm: false
      vstep: 1mV
  Timing:
      duration    : 100ms
      delay       : 100ms
      pause       : 400ms
      ishuffle    : [ Up, Down, AlternateInUp, AlternateInDown, AlternateOutUp, AlternateOutDown, Random, PseudoRandom ]
      shuffle     : [ Random, Up, Down, AlternateInUp, AlternateInDown, AlternateOutUp, AlternateOutDown, Random, PseudoRandom ]
      iincrement  : -2
      singlerepeat: 1
      blockrepeat : 4
      repeats     : 1
  Analysis:
      vmin     : -100mV
      sswidth  : 50ms
      ton      : 10ms
      plotstdev: true

*RePro: Activation
  pn              : -4
  qualitycontrol  : true
  duration        : 1000ms
  pause           : 400ms
  repeats         : 1
  holdingpotential: -100mV
  mintest         : -100mV
  maxtest         : 80mV
  teststep        : 5mV
  fitdelay        : 0.5ms
  minrevpot       : -50mV
  maxrevpot       : 200mV

*RePro: Inactivation
  pn               : -4
  qualitycontrol   : true
  duration0        : 10ms
  duration1        : 100ms
  duration2        : 100ms
  pause            : 400ms
  repeats          : 1
  holdingpotential0: -100mV
  holdingpotential1: 30mV
  mintest          : -100mV
  maxtest          : 80mV
  teststep         : 5mV

*RePro: membranetest
  holdingpotential: -100mV
  amplitude       : 20mV
  duration        : 2ms
<<<<<<< HEAD
  pause           : 200ms
  repeats         : 2
=======
  pause           : 198ms
  repeats         : 3
>>>>>>> 022c0458
  infinite        : true
  plotstd         : false

*RePro: Ramp
  pn              : -4
  qualitycontrol  : true
  pause           : 400ms
  repeats         : 1
  holdingpotential: -100mV
  mintest         : -100mV
  maxtest         : 80mV
  srange          : "800.0, 400.0, 200.0, 100.0, 50.0, 25.0, 12.5, 6.25"mV/s

*RePro: Recovery
  pn               : -4
  qualitycontrol   : true
  duration0        : 10ms
  duration1        : 100ms
  duration2        : 100ms
  pause            : 400ms
  repeats          : 1
  holdingpotential0: -100mV
  holdingpotential1: 30mV
  trange           : "0.1, 0.2, 0.6, 1.0, 2.0, 6.0, 10.0, 20.0, 60.0, 100.0"ms
  mintest          : -100mV
  maxtest          : 80mV
  teststep         : 5mV

*RePro: SubthresholdInactivation
  pn               : -4
  qualitycontrol   : true
  duration0        : 10ms
  duration1        : 100ms
  pause            : 400ms
  repeats          : 1
  holdingpotential0: -100mV
  holdingpotential1: -100mV
  trange           : "1.0, 2.0, 5.0, 10.0, 20.0, 50.0, 100.0, 200.0, 500.0, 1000.0"ms
  mintest          : -90mV
  maxtest          : -30mV
  teststep         : 5mV

*RePro: Summary
  plotall: true
  taumax : 15ms

*RePro: Tail
  pn               : -4
  qualitycontrol   : true
  duration0        : 10ms
  duration2        : 100ms
  pause            : 400ms
  repeats          : 1
  holdingpotential0: -100mV
  mintest          : -100mV
  maxtest          : 80mV
  teststep         : 5mV
  auto             : true
  duration1        : 0.6ms
  holdingpotential1: -5mV
  beforeMin        : 0ms
<|MERGE_RESOLUTION|>--- conflicted
+++ resolved
@@ -1,10 +1,6 @@
 *Metadata
   Recording:
-      <<<<<<< HEAD:
-          Recording quality: [ poor, fair, poor, good, ok, bad ]
-          "======="        : "======"
-          Recording quality: [ bad, fair, poor, good, ok, bad ]
-      >>>>>>> 99f629322cd37270064c5b8fdf361a7aa6d425b2:
+          Recording quality: [ bad, poor, fair, ok, good ]
           Comment         : ~
           Experimenter    : [ Lukas, Lukas, Me, You ]
           Temperature     : 27
@@ -568,13 +564,8 @@
   holdingpotential: -100mV
   amplitude       : 20mV
   duration        : 2ms
-<<<<<<< HEAD
   pause           : 200ms
   repeats         : 2
-=======
-  pause           : 198ms
-  repeats         : 3
->>>>>>> 022c0458
   infinite        : true
   plotstd         : false
 
