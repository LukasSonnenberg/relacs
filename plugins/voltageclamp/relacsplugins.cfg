*Metadata
  Recording:
      Recording quality: [ fair, bad, poor, fair, ok, good ]
      Comment          : ~
      Experimenter     : [ Lukas, Me, You ]
      Temperature      : 27
      ElectrodeProgram : 13
      Cell:
          Cell type: [ TSA, ModelCell, NeuronModel, TSA, ND7/23 ]
      Subject:
          Gene       : [ SCN2A, SCN2A, SCN8A ]
          Variation  : [ WT, R28C ]
          Preparation: ~

*Control: AmplifierControl
  initmode         : [ Voltage-clamp, Bridge, Current-clamp, Dynamic-clamp, Voltage-clamp, Manual selection ]
  resistancecurrent: 1nA
  adjust           : false
  maxresistance    : 100MOhm
  buzzpulse        : 500ms
  showswitchmessage: false
  showbridge       : true
  showcc           : true
  showdc           : true
  showvc           : true
  showmanual       : false
  syncpulse        : 10us
  syncmode         : 0samples
  vcgain           : 100
  vctau            : 1ms

*Control: SpectrumAnalyzer
  intrace   : [ V-1, Current-1, Interval ]
  origin    : [ before end of data, before signal, after signal ]
  offset    : 0ms
  duration  : 1000ms
  resolution: 10Hz
  overlap   : true
  window    : [ Hanning, Bartlett, Blackman, Blackman-Harris, Hamming, Hanning, Parzen, Square, Welch ]
  fmax      : 5000Hz
  decibel   : true
  peak      : true
  pmin      : -50dB

*Control: PeriodHistogram
  duration : 1000ms
  maxjitter: 10us

*Model: NeuronModels
  General:
      Spike generator:
          spikemodel: [ Hodgkin-Huxley, Stimulus, Passive membrane, Morris-Lecar, Hodgkin-Huxley, Connor, Sodium-Current, Wang-Buzsaki ]
          noised    : 0
          deltat    : 0.001ms
          integrator: [ Euler, Midpoint, Runge-Kutta 4 ]
      Voltage clamp:
          vcgain: 100
          vctau : 0.001ms
  Currents:
      Voltage-gated current 1 - activation only:
          gmc  : 0
          emc  : -90mV
          mvmc : -35mV
          mwmc : 10mV
          taumc: 100ms
      Voltage-gated current 2 - activation and inactivation:
          gmhc   : 0
          emhc   : -90mV
          mvmhc  : -40mV
          mwmhc  : 10mV
          taummhc: 10ms
          pmmhc  : 1
          hvmhc  : -40mV
          hwmhc  : 10mV
          tauhmhc: 10ms
          pmhhc  : 1

*Model: Stimulus
  Input:
      gain  : 1
      offset: 0muA/cm^2

*Model: Passive membrane
  Parameter:
      R: 50MOhm
      C: 25pF
  Input:
      gain  : 1
      offset: 0muA/cm^2

*Model: Morris-Lecar
  General:
      params: [ Type I, Custom, Type I, Type II ]
  Calcium current:
      gca : 4nS
      eca : 120mV
      mvca: -1.2mV
      mkca: 18mV
  Potassium current:
      gk   : 8nS
      ek   : -80mV
      mvk  : 12mV
      mkk  : 17.4mV
      mphik: 0.067kHz
  Leak current:
      gl: 2nS
      el: -60mV
      c : 20pF
  Input:
      timescale: 2
      gain     : 1
      offset   : 0muA/cm^2

*Model: Hodgkin-Huxley
  Sodium current:
      gna: 100mS/cm^2
      ena: 50mV
  Potassium current:
      gk: 0mS/cm^2
      ek: -77mV
  Leak current:
      gl : 0.1mS/cm^2
      el : 0mV
      c  : 1muF/cm^2
      phi: 1
  Input:
      gain  : 0
      offset: 0muA/cm^2

*Model: Connor
  Sodium current:
      gna: 120mS/cm^2
      ena: 50mV
  Potassium current:
      gk: 0mS/cm^2
      ek: -77mV
  A current:
      gka: 0mS/cm^2
      eka: -80mV
  Leak current:
      gl : 0mS/cm^2
      el : -22mV
      c  : 1muF/cm^2
      phi: 1
  Input:
      gain  : 20
      offset: 0muA/cm^2

*Model: Sodium-Current
  Sodium current:
      gna: 1mS/cm^2
      ena: 42.697mV
  Leak current:
      gl : 0.001mS/cm^2
      el : -54.384mV
      c  : 1muF/cm^2
      phi: 1
  Input:
      gain  : 1
      offset: 0muA/cm^2

*Model: Wang-Buzsaki
  Sodium current:
      gna: 35mS/cm^2
      ena: 55mV
  Potassium current:
      gk: 0mS/cm^2
      ek: -90mV
  Leak current:
      gl : 0mS/cm^2
      el : -65mV
      c  : 1muF/cm^2
      phi: 5
  Input:
      gain  : 5
      offset: 0muA/cm^2

*Event Detector: Spikes-1
  Detector:
      threshold: 200.0mV
  Indicators:
      log: true

*RePro: Pause
  duration : 0sec
  savedata : true
  plotwidth: 1sec

*RePro: Record
  duration : 1sec
  plotwidth: 0sec
  dioout   : false
  diodevice: dio-1
  dioline  : 0

*RePro: SaveTraces
  General:
      duration : 1sec
      savedata : false
      split    : false
      dioout   : false
      diodevice: dio-1
      dioline  : 0
  Analog input traces:
      trace-V-1      : true
      trace-Current-1: true
      trace-Interval : true
  Events:
      events-Spikes-1: true

*RePro: SetAttenuatorGain
  outrace    : V-1
  gain       : 1
  interactive: true

*RePro: SetDigitalOutput
  device     : dio-1
  line       : 0
  value      : 0
  interactive: false

*RePro: SetInputGain
  intrace    : [ V-1, Current-1, Interval ]
  gainindex  : 0
  interactive: false

*RePro: SetOutput
  outtrace   : [ Current-1, Potential-1 ]
  value      : 10nA
  intensity  : 1
  interactive: false

*RePro: Spectrogram
  intrace : [ V-1, Current-1, Interval ]
  width   : 100ms
  step    : 0ms
  tmax    : 10s
  duration: 0s
  size    : [ "1024", "64", "128", "256", "512", "1024", "2048", "4096", "8192", "16384", "32768", "65536", "131072", "262144", "524288", "1048576" ]
  overlap : true
  window  : [ Hanning, Bartlett, Blackman, Blackman-Harris, Hamming, Hanning, Parzen, Square, Welch ]
  powermax: true
  fmax    : 2000Hz
  pmax    : 0dB
  pmin    : -50dB

*RePro: TransferFunction
  Stimulus:
      outtrace  : [ Current-1, Potential-1 ]
      offsetbase: [ custom, current ]value
      offset    : 0nA
      amplitude : 0.05nA
      clip      : 4
      intensity : 1
      fmin      : 0Hz
      fmax      : 100Hz
      duration  : 10s
      pause     : 1s
      repeats   : 100
  Analysis:
      intrace      : [ V-1, Current-1, Interval ]
      size         : [ "1024", "64", "128", "256", "512", "1024", "2048", "4096", "8192", "16384", "32768", "65536", "131072", "262144", "524288", "1048576" ]
      overlap      : true
      window       : [ Hanning, Bartlett, Blackman, Blackman-Harris, Hamming, Hanning, Parzen, Square, Welch ]
      plotstdevs   : false
      plotcoherence: true
      plotdecibel  : false

*RePro: Wait
  absdate: false
  date   : ~
  days   : 0days
  time   : "00:00:00.000"

*RePro: AttenuatorCheck
  outtrace : [ Current-1, Potential-1 ]
  intrace  : [ V-1, Current-1, Interval ]
  duration : 1s
  type     : [ attenuation, noise ]
  frequency: 100Hz
  amplitude: 1Vmax
  minlevel : 0dB
  maxlevel : 100dB
  dlevel   : 1dB
  adjust   : true

*RePro: InputRangeCheck
  outtrace: [ Current-1, Potential-1 ]
  intrace : [ V-1, Current-1, Interval ]
  duration: 100ms
  pause   : 100ms
  amplnum : 21

*RePro: RestartDelay
  duration: 100ms
  repeats : 100
  intrace : [ V-1, Current-1, Interval ]

*RePro: StimulusDelay
  intrace   : [ V-1, Current-1, Interval ]
  outtrace  : [ Current-1, Potential-1 ]
  intensity : 1
  samplerate: 20kHz
  duration  : 10ms
  pause     : 30ms
  repeats   : 1000
  setdelay  : [ none, minimum, mean ]

*RePro: BridgeTest
  amplitude   : 1nA
  duration    : 20ms
  pause       : 20ms
  average     : 10
  skipspikes  : true
  dynamicrange: false
  rate        : 0.01
  plottrace   : false

*RePro: CalibrateSyncPulse
  imin    : -1nA
  imax    : 1nA
  istep   : 0.001nA
  skipwin : 1000ms
  duration: 1000ms

*RePro: CapacityCompensation
  amplitude   : 0.5nA
  duration    : 20ms
  frequency   : 3000Hz
  showcycles  : 8
  pause       : 20ms
  average     : 10
  skipspikes  : true
  dynamicrange: false
  rate        : 0.01

*RePro: Iontophoresis
  durationpos  : 1s
  amplitudepos : 1nA
  pausepos     : 1s
  durationneg  : 1s
  amplitudeneg : 1nA
  pauseneg     : 1s
  fortunes     : true
  fortuneperiod: 10s

*RePro: SetLeak
  interactive   : true
  preset        : [ previous, zero, custom ]values
  g             : 0nS
  E             : 0mV
  reversaltorest: true
  involtage     : [ V-1, Current-1, Interval ]
  duration      : 100ms

*RePro: SetVGate
  interactive   : true
  preset        : [ previous, zero, custom ]values
  g             : 0nS
  E             : 0mV
  vmid          : 0mV
  width         : 0mV
  tau           : 10ms
  reversaltorest: true
  involtage     : [ V-1, Current-1, Interval ]
  duration      : 100ms

*RePro: FICurve
  Stimuli:
      ibase        : [ zero, DC, threshold ]
      imin         : -0.5nA
      imax         : 1.5nA
      istep        : 0.01nA
      optimizedimin: 0.3nA
      manualskip   : true
  Timing:
      duration    : 300ms
      delay       : 100ms
      pause       : 1000ms
      ishuffle    : [ Up, Down, AlternateInUp, AlternateInDown, AlternateOutUp, AlternateOutDown, Random, PseudoRandom ]
      shuffle     : [ Random, Up, Down, AlternateInUp, AlternateInDown, AlternateOutUp, AlternateOutDown, Random, PseudoRandom ]
      iincrement  : -1
      singlerepeat: 1
      blockrepeat : 2
      repeats     : 3
  Analysis:
      optimize        : true
      fmax            : 150Hz
      vmax            : -40mV
      numpoints       : 0
      sswidth         : 100ms
      ignorenoresponse: true
      diffincrement   : 8
      maxratediff     : 20Hz

*RePro: FindRate
  rate             : 10Hz
  ratetol          : 1Hz
  startamplitudesrc: [ custom, DC, threshold, previous ]
  startamplitude   : 0.45nA
  amplitudestep    : 0.1nA
  duration         : 2000ms
  skipwin          : 100ms

*RePro: MembraneResistance
  Stimulus:
      amplitude: 0.1nA
      duration : 200ms
      pause    : 600ms
      repeats  : 0
  Analysis:
      skipspikes : true
      sswidth    : 50ms
      nossfit    : false
      plotstdev  : true
      setdata    : [ rest only, always, never ]
      checkoutput: Current-1

*RePro: PhaseResettingCurve
  dcamplitudesrc: [ DC, custom, DC ]
  dcamplitude   : 0.1nA
  amplitude     : 0.2nA
  duration      : 1ms
  nperiods      : 5
  repeats       : 100
  rateduration  : 1000ms
  averageisis   : 10test-pulses
  minsave       : 10

*RePro: SetDC
  outcurrent     : Current-1
  dcamplitudesel : [ to previous value, to absolute value, to previous value, to a fraction of the threshold, relative to threshold ]
  dcamplitude    : 0V
  dcamplitudefrac: 90%
  dcamplitudedecr: 0V
  interactive    : true
  dcamplitudestep: [ "0.2", "0.001", "0.002", "0.005", "0.01", "0.02", "0.05", "0.1", "0.2", "0.5", "1" ]V
  showstep       : true
  duration       : 20seconds
  update         : 1seconds
  showstdev      : true

*RePro: Simple
  intrace   : V-1
  outtrace  : [ Current-1, Potential-1 ]
  amplitude : 0.3nA
  duration  : 10ms
  stimulus  : [ sine 1p, constant, ramp, sine 1p, sine 2p, zero ]
  samerate  : true
  samplerate: 1kHz
  pause     : 10ms
  repeats   : 0
  save      : false

*RePro: SingleStimulus
  Waveform:
      waveform     : [ Sine, From file, Const, Sine, Rectangular, Triangular, Sawup, Sawdown, Alpha, Whitenoise, OUnoise, Sweep ]
      stimfile     : ~
      stimampl     : 0
      amplitude    : 0.5nA
      freqsel      : [ frequency, period, number of periods ]
      freq         : 20Hz
      period       : 100ms
      numperiods   : 1
      pulsesel     : [ duty-cycle, pulse duration, duty-cycle ]
      pulseduration: 10ms
      dutycycle    : 50%
      tau          : 1000ms
      seed         : 0
      startfreq    : 1.00Hz
      endfreq      : 100.00Hz
      cycleramp    : 0ms
      duration     : 1000ms
      ramp         : 0ms
  Stimulus:
      offset    : 0nA
      offsetbase: [ amplitude, absolute, amplitude, current, threshold, previous ]
      samerate  : true
      samplerate: 1kHz
      repeats   : 10times
      pause     : 1000ms
      before    : 100ms
      after     : 100ms
      outtrace  : [ Current-1, Potential-1 ]
  Offset - search:
      userate       : false
      rate          : 100Hz
      ratetol       : 5Hz
      offsetstep    : 8nA
      searchrepeats : 2times
      silentrate    : 0Hz
      maxsilent     : 1
      skippause     : true
      maxsearch     : 1intensities
      method        : [ Bisect, Interpolate ]
      minslope      : 4Hz/nA
      searchduration: 0ms
      searchpause   : 0ms
  Analysis:
      skipwin     : 100ms
      sigma       : 10ms
      storevoltage: true
      plot        : [ Firing rate, Current voltage trace, Mean voltage trace, Current and mean voltage trace, Firing rate ]
      Save stimuli:
          storemode : [ session, repro, custom ]path
          storepath : ~
          storelevel: [ all, generated, noise, none ]stimuli

*RePro: VICurve
  Stimuli:
      ibase: [ zero, DC, threshold ]
      imin : -1nA
      imax : 1nA
      istep: 0.1nA
      userm: false
      vstep: 1mV
  Timing:
      duration    : 100ms
      delay       : 100ms
      pause       : 400ms
      ishuffle    : [ Up, Down, AlternateInUp, AlternateInDown, AlternateOutUp, AlternateOutDown, Random, PseudoRandom ]
      shuffle     : [ Random, Up, Down, AlternateInUp, AlternateInDown, AlternateOutUp, AlternateOutDown, Random, PseudoRandom ]
      iincrement  : -2
      singlerepeat: 1
      blockrepeat : 4
      repeats     : 1
  Analysis:
      vmin     : -100mV
      sswidth  : 50ms
      ton      : 10ms
      plotstdev: true

*RePro: Activation
  pn              : 0
  qualitycontrol  : false
  currentpulse    : true
  pulseamplitude  : -20
  pulseduration   : 20ms
  duration        : 80ms
  pause           : 400ms
  repeats         : 1
  holdingpotential: -100mV
  mintest         : -80mV
<<<<<<< HEAD
  maxtest         : 100mV
=======
  maxtest         : 70mV
>>>>>>> 43d5c150
  teststep        : 5mV
  fitdelay        : 0.5ms
  minrevpot       : -50mV
  maxrevpot       : 200mV

*RePro: Inactivation
  pn               : -4
  qualitycontrol   : true
  currentpulse     : true
  pulseamplitude   : -0.1
  pulseduration    : 100ms
  duration0        : 10ms
  duration1        : 100ms
  duration2        : 100ms
  pause            : 400ms
  repeats          : 1
  holdingpotential0: -100mV
  holdingpotential1: 10mV
  mintest          : -100mV
  maxtest          : 0mV
  teststep         : 5mV

*RePro: membranetest
  holdingpotential: -100mV
  amplitude       : 20mV
  duration        : 4ms
  pause           : 100ms
  repeats         : 3
  infinite        : true
  plotstd         : false

*RePro: Ramp
  pn              : -4
  qualitycontrol  : true
  currentpulse    : true
  pulseamplitude  : -0.1
  pulseduration   : 100ms
  pause           : 400ms
  repeats         : 1
  holdingpotential: -100mV
  mintest         : -100mV
  maxtest         : 80mV
  srange          : "800.0, 400.0, 200.0, 100.0, 50.0, 25.0, 12.5, 6.25"mV/s

*RePro: Recovery
  pn               : -4
  qualitycontrol   : true
  currentpulse     : true
  pulseamplitude   : -0.1
  pulseduration    : 100ms
  duration0        : 10ms
  duration1        : 100ms
  duration2        : 100ms
  pause            : 400ms
  repeats          : 1
  holdingpotential0: -100mV
  holdingpotential1: 30mV
  trange           : "1.0, 2.0, 5.0, 10.0, 20.0, 50.0, 100.0, 200.0, 500.0, 1000.0"ms
  mintest          : -120mV
  maxtest          : -30mV
  teststep         : 5mV

*RePro: SinusSum
  pn              : 0
  qualitycontrol  : true
  currentpulse    : true
  pulseamplitude  : -0.1
  pulseduration   : 100ms
  duration        : 1s
  pause           : 1000ms
  repeats         : 3
  holdingpotential: -100mV
  V0              : -50.7mV
  amplitudes      : "60.31,  40.67, 30.12, 40.52"mV
  frequencies     : "14.4, 86.7, 144.8, 392.8"Hz

*RePro: SubthresholdInactivation
  pn               : -4
  qualitycontrol   : true
  currentpulse     : true
  pulseamplitude   : -0.1
  pulseduration    : 100ms
  duration0        : 10ms
  duration1        : 100ms
  pause            : 400ms
  repeats          : 1
  holdingpotential0: -100mV
  holdingpotential1: -100mV
  trange           : "1.0, 2.0, 5.0, 10.0, 20.0, 50.0, 100.0, 200.0, 500.0, 1000.0"ms
  mintest          : -90mV
  maxtest          : -10mV
  teststep         : 5mV

*RePro: Summary
  plotall: true
  taumax : 15ms

*RePro: Tail
  pn               : -4
  qualitycontrol   : true
  currentpulse     : true
  pulseamplitude   : -0.1
  pulseduration    : 100ms
  duration0        : 10ms
  duration2        : 100ms
  pause            : 400ms
  repeats          : 1
  holdingpotential0: -100mV
  mintest          : -120mV
  maxtest          : 100mV
  teststep         : 5mV
  auto             : true
  duration1        : 0.6ms
  holdingpotential1: -5mV
  beforeMin        : 0ms
<|MERGE_RESOLUTION|>--- conflicted
+++ resolved
@@ -541,11 +541,7 @@
   repeats         : 1
   holdingpotential: -100mV
   mintest         : -80mV
-<<<<<<< HEAD
   maxtest         : 100mV
-=======
-  maxtest         : 70mV
->>>>>>> 43d5c150
   teststep        : 5mV
   fitdelay        : 0.5ms
   minrevpot       : -50mV
