*Metadata
  Recording:
      Recording quality: [ bad, fair, poor, good, ok, bad ]
      Comment          : without p/n and WITHOUT COMPENSATION
      Experimenter     : [ Lukas, Lukas, Me, You ]
      Temperature      : 27
      ElectrodeProgram : 19
  Cell:
      Cell type                    : [ ND7/23, ND7/23, unknown, I, E ]
      Location (Recording location): [ ~, ~, CMS, MS, CLS, LS ]
      Depth                        : 175um
  Subject:
      Species    : [ ~, ~, NeuronModel, A. leptorhynchus, passive cell model, Rat, Mouse ]
      Sex        : [ ~, ~, Male, Female, unknown ]
      Preparation: ~

*Control: AmplifierControl
  initmode         : [ Voltage-clamp, Bridge, Current-clamp, Dynamic-clamp, Voltage-clamp, Manual selection ]
  resistancecurrent: 1nA
  adjust           : false
  maxresistance    : 100MOhm
  buzzpulse        : 500ms
  showswitchmessage: false
  showbridge       : true
  showcc           : true
  showdc           : true
  showvc           : true
  showmanual       : false
  syncpulse        : 10us
  syncmode         : 0samples
  vcgain           : 100
  vctau            : 1ms

*Control: SpectrumAnalyzer
  intrace   : [ V-1, Current-1, Interval ]
  origin    : [ before end of data, before signal, after signal ]
  offset    : 0ms
  duration  : 1000ms
  resolution: 10Hz
  overlap   : true
  window    : [ Hanning, Bartlett, Blackman, Blackman-Harris, Hamming, Hanning, Parzen, Square, Welch ]
  fmax      : 5000Hz
  decibel   : true
  peak      : true
  pmin      : -50dB

*Control: PeriodHistogram
  duration : 1000ms
  maxjitter: 10us

*Model: NeuronModels
  General:
      Spike generator:
          spikemodel: [ Hodgkin-Huxley, Stimulus, Passive membrane, Morris-Lecar, Hodgkin-Huxley, Connor, Wang-Buzsaki ]
          noised    : 0.7
          deltat    : 0.001ms
          integrator: [ Euler, Midpoint, Runge-Kutta 4 ]
      Voltage clamp:
          vcgain: 100
          vctau : 0.001ms
  Currents:
      Voltage-gated current 1 - activation only:
          gmc  : 0
          emc  : -90mV
          mvmc : -35mV
          mwmc : 10mV
          taumc: 100ms
      Voltage-gated current 2 - activation and inactivation:
          gmhc   : 0
          emhc   : -90mV
          mvmhc  : -40mV
          mwmhc  : 10mV
          taummhc: 10ms
          pmmhc  : 1
          hvmhc  : -40mV
          hwmhc  : 10mV
          tauhmhc: 10ms
          pmhhc  : 1

*Model: Stimulus
  Input:
      gain  : 1
      offset: 0muA/cm^2

*Model: Passive membrane
  Parameter:
      R: 50MOhm
      C: 25pF
  Input:
      gain  : 1
      offset: 0muA/cm^2

*Model: Morris-Lecar
  General:
      params: [ Type I, Custom, Type I, Type II ]
  Calcium current:
      gca : 4nS
      eca : 120mV
      mvca: -1.2mV
      mkca: 18mV
  Potassium current:
      gk   : 8nS
      ek   : -80mV
      mvk  : 12mV
      mkk  : 17.4mV
      mphik: 0.067kHz
  Leak current:
      gl: 2nS
      el: -60mV
      c : 20pF
  Input:
      timescale: 2
      gain     : 1
      offset   : 0muA/cm^2

*Model: Hodgkin-Huxley
  Sodium current:
      gna: 100mS/cm^2
      ena: 50mV
  Potassium current:
      gk: 0mS/cm^2
      ek: -77mV
  Leak current:
      gl : 0mS/cm^2
      el : 0mV
      c  : 1muF/cm^2
      phi: 1
  Input:
      gain  : 0
      offset: 0muA/cm^2

*Model: Connor
  Sodium current:
      gna: 120mS/cm^2
      ena: 50mV
  Potassium current:
      gk: 0mS/cm^2
      ek: -77mV
  A current:
      gka: 0mS/cm^2
      eka: -80mV
  Leak current:
      gl : 0mS/cm^2
      el : -22mV
      c  : 1muF/cm^2
      phi: 1
  Input:
      gain  : 20
      offset: 0muA/cm^2

*Model: Wang-Buzsaki
  Sodium current:
      gna: 35mS/cm^2
      ena: 55mV
  Potassium current:
      gk: 0mS/cm^2
      ek: -90mV
  Leak current:
      gl : 0mS/cm^2
      el : -65mV
      c  : 1muF/cm^2
      phi: 5
  Input:
      gain  : 5
      offset: 0muA/cm^2

*Event Detector: Spikes-1
  Detector:
      threshold: 200.0mV
  Indicators:
      log: true

*RePro: Pause
  duration : 0sec
  savedata : true
  plotwidth: 1sec

*RePro: Record
  duration : 1sec
  plotwidth: 0sec
  dioout   : false
  diodevice: dio-1
  dioline  : 0

*RePro: SaveTraces
  General:
      duration : 1sec
      savedata : false
      split    : false
      dioout   : false
      diodevice: dio-1
      dioline  : 0
  Analog input traces:
      trace-V-1      : true
      trace-Current-1: true
      trace-Interval : true
  Events:
      events-Spikes-1: true

*RePro: SetAttenuatorGain
  outrace    : V-1
  gain       : 1
  interactive: true

*RePro: SetDigitalOutput
  device     : dio-1
  line       : 0
  value      : 0
  interactive: false

*RePro: SetInputGain
  intrace    : [ V-1, Current-1, Interval ]
  gainindex  : 0
  interactive: false

*RePro: SetOutput
  outtrace   : [ Current-1, Potential-1 ]
  value      : 10nA
  intensity  : 1
  interactive: false

*RePro: Spectrogram
  intrace : [ V-1, Current-1, Interval ]
  width   : 100ms
  step    : 0ms
  tmax    : 10s
  duration: 0s
  size    : [ "1024", "64", "128", "256", "512", "1024", "2048", "4096", "8192", "16384", "32768", "65536", "131072", "262144", "524288", "1048576" ]
  overlap : true
  window  : [ Hanning, Bartlett, Blackman, Blackman-Harris, Hamming, Hanning, Parzen, Square, Welch ]
  powermax: true
  fmax    : 2000Hz
  pmax    : 0dB
  pmin    : -50dB

*RePro: TransferFunction
  Stimulus:
      outtrace  : [ Current-1, Potential-1 ]
      offsetbase: [ custom, current ]value
      offset    : 0nA
      amplitude : 0.05nA
      clip      : 4
      intensity : 1
      fmin      : 0Hz
      fmax      : 100Hz
      duration  : 10s
      pause     : 1s
      repeats   : 100
  Analysis:
      intrace      : [ V-1, Current-1, Interval ]
      size         : [ "1024", "64", "128", "256", "512", "1024", "2048", "4096", "8192", "16384", "32768", "65536", "131072", "262144", "524288", "1048576" ]
      overlap      : true
      window       : [ Hanning, Bartlett, Blackman, Blackman-Harris, Hamming, Hanning, Parzen, Square, Welch ]
      plotstdevs   : false
      plotcoherence: true
      plotdecibel  : false

*RePro: Wait
  absdate: false
  date   : ~
  days   : 0days
  time   : "00:00:00.000"

*RePro: AttenuatorCheck
  outtrace : [ Current-1, Potential-1 ]
  intrace  : [ V-1, Current-1, Interval ]
  duration : 1s
  type     : [ attenuation, noise ]
  frequency: 100Hz
  amplitude: 1Vmax
  minlevel : 0dB
  maxlevel : 100dB
  dlevel   : 1dB
  adjust   : true

*RePro: InputRangeCheck
  outtrace: [ Current-1, Potential-1 ]
  intrace : [ V-1, Current-1, Interval ]
  duration: 100ms
  pause   : 100ms
  amplnum : 21

*RePro: RestartDelay
  duration: 100ms
  repeats : 100
  intrace : [ V-1, Current-1, Interval ]

*RePro: StimulusDelay
  intrace   : [ V-1, Current-1, Interval ]
  outtrace  : [ Current-1, Potential-1 ]
  samplerate: 20kHz
  duration  : 10ms
  pause     : 30ms
  repeats   : 1000
  setdelay  : [ none, minimum, mean ]

*RePro: BridgeTest
  amplitude   : 0.1nA
  duration    : 20ms
  pause       : 20ms
  average     : 10
  skipspikes  : true
  dynamicrange: false
  rate        : 0.01
  plottrace   : false

*RePro: CalibrateSyncPulse
  imin    : -1nA
  imax    : 1nA
  istep   : 0.001nA
  skipwin : 1000ms
  duration: 1000ms

*RePro: CapacityCompensation
  amplitude   : 0.5nA
  duration    : 20ms
  frequency   : 3000Hz
  showcycles  : 8
  pause       : 20ms
  average     : 10
  skipspikes  : true
  dynamicrange: false
  rate        : 0.01

*RePro: Iontophoresis
  durationpos  : 1s
  amplitudepos : 1nA
  pausepos     : 1s
  durationneg  : 1s
  amplitudeneg : 1nA
  pauseneg     : 1s
  fortunes     : true
  fortuneperiod: 10s

*RePro: SetLeak
  interactive   : true
  preset        : [ previous, zero, custom ]values
  g             : 0nS
  E             : 0mV
  reversaltorest: true
  involtage     : [ V-1, Current-1, Interval ]
  duration      : 100ms

*RePro: SetVGate
  interactive   : true
  preset        : [ previous, zero, custom ]values
  g             : 0nS
  E             : 0mV
  vmid          : 0mV
  width         : 0mV
  tau           : 10ms
  reversaltorest: true
  involtage     : [ V-1, Current-1, Interval ]
  duration      : 100ms

*RePro: FICurve
  Stimuli:
      ibase        : [ zero, DC, threshold ]
      imin         : -0.5nA
      imax         : 1.5nA
      istep        : 0.01nA
      optimizedimin: 0.3nA
      manualskip   : true
  Timing:
      duration    : 300ms
      delay       : 100ms
      pause       : 1000ms
      ishuffle    : [ Up, Down, AlternateInUp, AlternateInDown, AlternateOutUp, AlternateOutDown, Random, PseudoRandom ]
      shuffle     : [ Random, Up, Down, AlternateInUp, AlternateInDown, AlternateOutUp, AlternateOutDown, Random, PseudoRandom ]
      iincrement  : -1
      singlerepeat: 1
      blockrepeat : 2
      repeats     : 3
  Analysis:
      fmax            : 150Hz
      vmax            : -40mV
      numpoints       : 0
      sswidth         : 100ms
      ignorenoresponse: true
      diffincrement   : 8
      maxratediff     : 20Hz

*RePro: FindRate
  rate             : 10Hz
  ratetol          : 1Hz
  startamplitudesrc: [ custom, DC, threshold, previous ]
  startamplitude   : 0.45nA
  amplitudestep    : 0.1nA
  duration         : 2000ms
  skipwin          : 100ms

*RePro: MembraneResistance
  Stimulus:
      amplitude: 0.1nA
      duration : 200ms
      pause    : 600ms
      repeats  : 0
  Analysis:
      skipspikes : true
      sswidth    : 50ms
      nossfit    : false
      plotstdev  : true
      setdata    : [ rest only, always, never ]
      checkoutput: Current-1

*RePro: PhaseResettingCurve
  dcamplitudesrc: [ DC, custom, DC ]
  dcamplitude   : 0.1nA
  amplitude     : 0.2nA
  duration      : 1ms
  nperiods      : 5
  repeats       : 100
  rateduration  : 1000ms
  averageisis   : 10test-pulses
  minsave       : 10

*RePro: SetDC
  outcurrent     : Current-1
  dcamplitudesel : [ to previous value, to absolute value, to previous value, to a fraction of the threshold, relative to threshold ]
  dcamplitude    : 0V
  dcamplitudefrac: 90%
  dcamplitudedecr: 0V
  interactive    : true
  dcamplitudestep: [ "0.2", "0.001", "0.002", "0.005", "0.01", "0.02", "0.05", "0.1", "0.2", "0.5", "1" ]V
  showstep       : true
  duration       : 20seconds
  update         : 1seconds
  showstdev      : true

*RePro: Simple
  intrace   : V-1
  outtrace  : [ Current-1, Potential-1 ]
  amplitude : 0.3nA
  duration  : 10ms
  stimulus  : [ sine 1p, constant, ramp, sine 1p, sine 2p, zero ]
  samerate  : true
  samplerate: 1kHz
  pause     : 10ms
  repeats   : 0
  save      : false

*RePro: SingleStimulus
  Waveform:
      waveform     : [ Sine, From file, Const, Sine, Rectangular, Triangular, Sawup, Sawdown, Alpha, Whitenoise, OUnoise, Sweep ]
      stimfile     : ~
      stimampl     : 0
      amplitude    : 0.5nA
      freqsel      : [ frequency, period, number of periods ]
      freq         : 20Hz
      period       : 100ms
      numperiods   : 1
      pulsesel     : [ duty-cycle, pulse duration, duty-cycle ]
      pulseduration: 10ms
      dutycycle    : 50%
      tau          : 1000ms
      seed         : 0
      startfreq    : 1.00Hz
      endfreq      : 100.00Hz
      cycleramp    : 0ms
      duration     : 1000ms
      ramp         : 0ms
  Stimulus:
      offset    : 0nA
      offsetbase: [ amplitude, absolute, amplitude, current, threshold, previous ]
      samerate  : true
      samplerate: 1kHz
      repeats   : 10times
      pause     : 1000ms
      before    : 100ms
      after     : 100ms
      outtrace  : [ Current-1, Potential-1 ]
  Offset - search:
      userate       : false
      rate          : 100Hz
      ratetol       : 5Hz
      offsetstep    : 8nA
      searchrepeats : 2times
      silentrate    : 0Hz
      maxsilent     : 1
      skippause     : true
      maxsearch     : 1intensities
      method        : [ Bisect, Interpolate ]
      minslope      : 4Hz/nA
      searchduration: 0ms
      searchpause   : 0ms
  Analysis:
      skipwin     : 100ms
      sigma       : 10ms
      storevoltage: true
      plot        : [ Firing rate, Current voltage trace, Mean voltage trace, Current and mean voltage trace, Firing rate ]
      Save stimuli:
          storemode : [ session, repro, custom ]path
          storepath : ~
          storelevel: [ all, generated, noise, none ]stimuli

*RePro: VICurve
  Stimuli:
      ibase: [ zero, DC, threshold ]
      imin : -1nA
      imax : 1nA
      istep: 0.1nA
      userm: false
      vstep: 1mV
  Timing:
      duration    : 100ms
      delay       : 100ms
      pause       : 400ms
      ishuffle    : [ Up, Down, AlternateInUp, AlternateInDown, AlternateOutUp, AlternateOutDown, Random, PseudoRandom ]
      shuffle     : [ Random, Up, Down, AlternateInUp, AlternateInDown, AlternateOutUp, AlternateOutDown, Random, PseudoRandom ]
      iincrement  : -2
      singlerepeat: 1
      blockrepeat : 4
      repeats     : 1
  Analysis:
      vmin     : -100mV
      sswidth  : 50ms
      ton      : 10ms
      plotstdev: true

*RePro: Activation
  pn              : 0
  duration        : 80ms
  pause           : 120ms
  repeats         : 1
  holdingpotential: -100mV
  mintest         : -100mV
  maxtest         : 60mV
  teststep        : 5mV
  fitdelay        : 0.5ms
  minrevpot       : -50mV
  maxrevpot       : 200mV

*RePro: Inactivation
  pn               : 0
  duration0        : 10ms
  duration1        : 100ms
  duration2        : 100ms
  pause            : 400ms
  repeats          : 1
  holdingpotential0: -100mV
  holdingpotential1: 30mV
  mintest          : -100mV
  maxtest          : 0mV
  teststep         : 5mV

*RePro: membranetest
<<<<<<< HEAD
  holdingpotential: 0mV
  amplitude       : 20mV
=======
  holdingpotential: -100mV
  amplitude       : 80mV
>>>>>>> f74500b6
  duration        : 10ms
  pause           : 100ms
  repeats         : 2
  infinite        : true
  plotstd         : false

*RePro: Ramp
  pn              : 0
  pause           : 400ms
  repeats         : 1
  holdingpotential: -100mV
  mintest         : -100mV
  maxtest         : 80mV
  srange          : "800.0, 400.0, 200.0, 100.0, 50.0, 25.0, 12.5, 6.25"mV/s

*RePro: Recovery
  pn               : 0
  duration0        : 10ms
  duration1        : 100ms
  duration2        : 100ms
  pause            : 400ms
  repeats          : 1
  holdingpotential0: -100mV
  holdingpotential1: -10mV
  trange           : "0.1, 0.2, 0.6, 1.0, 2.0, 6.0, 10.0, 20.0, 60.0, 100.0"ms
  mintest          : -100mV
  maxtest          : -20mV
  teststep         : 5mV

*RePro: Summary
  plotall: true
  taumax : 15ms

*RePro: Tail
  pn               : 0
  duration0        : 10ms
  duration1        : 0.6ms
  duration2        : 100ms
  pause            : 400ms
  repeats          : 1
  holdingpotential0: -100mV
  holdingpotential1: -5mV
  mintest          : -100mV
  maxtest          : 80mV
  teststep         : 5mV
<|MERGE_RESOLUTION|>--- conflicted
+++ resolved
@@ -544,13 +544,8 @@
   teststep         : 5mV
 
 *RePro: membranetest
-<<<<<<< HEAD
   holdingpotential: 0mV
   amplitude       : 20mV
-=======
-  holdingpotential: -100mV
-  amplitude       : 80mV
->>>>>>> f74500b6
   duration        : 10ms
   pause           : 100ms
   repeats         : 2
