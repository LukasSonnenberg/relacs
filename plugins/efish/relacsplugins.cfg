--- conflicted
+++ resolved
@@ -203,11 +203,7 @@
   ratio    : 35%
 
 *Event Detector: GlobalEFieldStimulus
-<<<<<<< HEAD
   threshold    : 0.021153mV
-=======
-  threshold    : 0.16638mV
->>>>>>> ccfbc303
   interpolation: [ linear interpolation, closest datapoint, linear interpolation, linear fit, quadratic fit ]
 
 *RePro: Pause
